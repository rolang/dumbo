// Copyright (c) 2023 by Roman Langolf
// This software is licensed under the MIT License (MIT).
// For more information see LICENSE or https://opensource.org/licenses/MIT

package dumbo

import scala.concurrent.duration.*

import cats.data.Validated.Invalid
import cats.implicits.*
import dumbo.logging.Implicits.consolePrettyWithTimestamp
import dumbo.logging.LogLevel
import ffstest.TestLogger
import skunk.codec.all.*
import skunk.implicits.*

trait DumboMigrationSpec extends ffstest.FTest {
  def db: Db

  def assertEqualHistory(histA: List[HistoryEntry], histB: List[HistoryEntry]): Unit = {
    def toCompare(h: HistoryEntry) =
      (h.installedRank, h.version, h.script, h.checksum, h.`type`, h.installedBy, h.success)

    assertEquals(histA.map(toCompare), histB.map(toCompare))
  }

  test("Run multiple migrations concurrently") {
    dropSchemas >> (1 to 5).toList.traverse_ { _ =>
      val schema = someSchemaName

      for {
        res     <- (1 to 20).toList.parTraverse(_ => dumboMigrate(schema, dumboWithResources("db/test_1")))
        ranks    = res.flatMap(_.migrations.map(_.installedRank)).sorted
        _        = assertEquals(ranks, List(1, 2, 3, 4))
        history <- loadHistory(schema)
        _        = assert(history.length == 5)
      } yield ()
    }
  }

  dbTest("Validate checksum with validation enabled") {
    val schema = someSchemaName

    for {
      _    <- dumboMigrate(schema, dumboWithResources("db/test_0"))
      res  <- dumboMigrate(schema, dumboWithResources("db/test_0_changed_checksum"), validateOnMigrate = true).attempt
      _     = assert(res.isLeft)
      _     = assert(res.left.exists(_.getMessage().contains("checksum mismatch")))
      vRes <- validateWithAppliedMigrations(schema, dumboWithResources("db/test_0_changed_checksum"))
      _     = vRes match {
            case Invalid(errs) => assert(errs.toList.exists(_.getMessage().contains("checksum mismatch")))
            case _             => fail("expected failure")
          }
    } yield ()
  }

  dbTest("Validate description with validation enabled") {
    val schema = someSchemaName

    for {
      _   <- dumboMigrate(schema, dumboWithResources("db/test_0"))
      res <- dumboMigrate(schema, dumboWithResources("db/test_0_desc_changed"), validateOnMigrate = true).attempt
      _    = assert(res.isLeft)
      _    = assert(res.left.exists { err =>
            val message = err.getMessage()
            message.contains("description mismatch") &&
              message.contains("test changed") &&
              message.contains("test base")
          })
      vRes <- validateWithAppliedMigrations(schema, dumboWithResources("db/test_0_desc_changed"))
      _     = vRes match {
            case Invalid(errs) =>
              assert(errs.exists { err =>
                val message = err.getMessage()
                message.contains("description mismatch") &&
                  message.contains("test changed") &&
                  message.contains("test base")
              })
            case _ => fail("expected failure")
          }
    } yield ()
  }

  dbTest("Validate for missing files with validation enabled") {
    val schema = someSchemaName

    for {
      _    <- dumboMigrate(schema, dumboWithResources("db/test_0"))
      res  <- dumboMigrate(schema, dumboWithResources("db/test_0_missing_file"), validateOnMigrate = true).attempt
      _     = assert(res.isLeft)
      _     = assert(res.left.exists(_.isInstanceOf[dumbo.exception.DumboValidationException]))
      _     = assert(res.left.exists(_.getMessage().contains("Detected applied migration not resolved locally")))
      vRes <- validateWithAppliedMigrations(schema, dumboWithResources("db/test_0_missing_file"))
      _     = vRes match {
            case Invalid(errs) =>
              assert(errs.toList.exists(_.getMessage().contains("Detected applied migration not resolved locally")))
            case _ => fail("expected failure")
          }
    } yield ()
  }

  dbTest("Ignore missing files or missing checksum on validation disabled") {
    val schema = someSchemaName

    for {
      _    <- dumboMigrate(schema, dumboWithResources("db/test_0"))
      resA <- dumboMigrate(schema, dumboWithResources("db/test_0_missing_file"), validateOnMigrate = false).attempt
      resB <- dumboMigrate(schema, dumboWithResources("db/test_0_changed_checksum"), validateOnMigrate = false).attempt
      resC <- dumboMigrate(schema, dumboWithResources("db/test_0_desc_changed"), validateOnMigrate = false).attempt
      _     = assert(resA.isRight && resB.isRight && resC.isRight)
    } yield ()
  }

  dbTest("Fail with CopyNotSupportedException") {
    val schema = someSchemaName

    for {
      dumboResA <- dumboMigrate(schema, dumboWithResources("db/test_copy_from")).attempt
      _          = assert(dumboResA.left.exists(_.isInstanceOf[skunk.exception.CopyNotSupportedException]))
      dumboResB <- dumboMigrate(schema, dumboWithResources("db/test_copy_to")).attempt
      _          = assert(dumboResB.left.exists(_.isInstanceOf[skunk.exception.CopyNotSupportedException]))
    } yield ()
  }

  dbTest("Fail on non-transactional operations") {
    val withResources = dumboWithResources("db/test_non_transactional")
    val schema        = someSchemaName

    for {
      dumboRes <- dumboMigrate(schema, withResources).attempt
      _         = assert(dumboRes.isLeft)
      errLines  = dumboRes.swap.toOption.get.getMessage().linesIterator
      _         = db match {
            case Db.Postgres(11) =>
              assert(errLines.exists(_.matches(".*ALTER TYPE .* cannot run inside a transaction block.*")))
            case Db.Postgres(_) =>
              assert(errLines.exists(_.matches(""".*Unsafe use of new value ".*" of enum type.*""")))
            case Db.CockroachDb =>
              assert(errLines.exists(_.matches(".*enum value is not yet public.")))
          }
    } yield ()
  }

  dbTest("Fail on non-transactional operations") {
    val withResources = dumboWithResources("db/test_non_transactional")
    val schema        = someSchemaName

    for {
      dumboRes <- dumboMigrate(schema, withResources).attempt
      _         = assert(dumboRes.isLeft)
      errLines  = dumboRes.swap.toOption.get.getMessage().linesIterator
      _         = db match {
            case Db.Postgres(11) =>
              assert(errLines.exists(_.matches(".*ALTER TYPE .* cannot run inside a transaction block.*")))
            case Db.Postgres(_) =>
              assert(errLines.exists(_.matches(""".*Unsafe use of new value ".*" of enum type.*""")))
            case Db.CockroachDb =>
              assert(errLines.exists(_.matches(".*enum value is not yet public.")))
          }
    } yield ()
  }

  dbTest("schemas are included in the search path") {
    val withResources = dumboWithResources("db/test_search_path")
    val schemas       = List("schema_1", "schema_2")

    for {
      dumboRes <- dumboMigrate(schemas.head, withResources, schemas.tail).attempt
      _         = assert(dumboRes.isRight)
      history  <- loadHistory(schemas.head)
      _         = assert(history.length != 2)
    } yield ()
  }

  dbTest("warn if schemas are not included in the search path for custom sessions") {
<<<<<<< HEAD
    val withResources = dumboWithResources("db/test_search_path")
    val schemas       = List("schema_1", "schema_2")
    val testConsole   = new TestLogger
    def hasWarning(l: LogLevel, m: String) =
      l == LogLevel.Warn && m.contains("""The search_path will be set to 'schema_1, schema_2'""")
    def hasMissingSchemaWarning(l: LogLevel, m: String) =
=======
    val withResources           = dumboWithResources("db/test_search_path")
    val schemas                 = List("schema_1", "schema_2")
    val testConsole             = new TestConsole
    val hasWarning              = (m: String) => m.contains("""The search_path will be set to 'schema_1, schema_2'""")
    val hasMissingSchemaWarning = (m: String) =>
>>>>>>> 95e91eaf
      m.contains(
        """Following schemas are not included in the search path '"$user", public': schema_1, schema_2"""
      ) && hasWarning(l, m)

    def hasWrongOrderWarning(l: LogLevel, m: String) =
      m.contains(
        """Default schema 'schema_1' is not in the right position of the search path 'schema_2, schema_1'"""
      ) && hasWarning(l, m)

    def migrateBySession(params: Map[String, String] = Map.empty) =
      dumboMigrateWithSession(schemas.head, withResources, session(params), schemas.tail)(testConsole).attempt

    for {
      // warn about missing schemas in the search_path
      dumboRes <- migrateBySession()
      _         = assert(dumboRes.isRight)
      _         = assert(testConsole.logs.get().exists(hasMissingSchemaWarning.tupled))
      // warn about wrong order in the search_path
      _         <- { testConsole.flush(); dropSchemas }
      dumboResB <- migrateBySession(Map("search_path" -> "schema_2,schema_1"))
      _          = assert(dumboResB.isRight)
      _          = assert(testConsole.logs.get().exists(hasWrongOrderWarning.tupled))
      // succeed without warning if search_path is set as expected
      _         <- { testConsole.flush(); dropSchemas }
      dumboResC <- migrateBySession(Map("search_path" -> "schema_1,schema_2"))
      _          = assert(dumboResC.isRight)
      _          = assert(!testConsole.logs.get().exists(hasWarning.tupled))
    } yield ()
  }

  dbTest("migrate by different schema using custom session") {
    val withResources = dumboWithResources("db/test_1")
    val schemaA       = "test_a"
    val schemaB       = "test_b"

    for {
      resDumboA <- dumboMigrateWithSession(schemaA, withResources, session())
      resDumboB <- dumboMigrateWithSession(schemaB, withResources, session())
      _          = assertEquals(resDumboA.migrationsExecuted, 4)
      _          = assertEquals(resDumboB.migrationsExecuted, 4)
    } yield ()
  }

  dbTest("default schema is used when no schema is specified in migration sripts") {
    val withResources = dumboWithResources("db/test_default_schema")

    (1 to 5).toList.traverse_ { _ =>
      val schemaDefault = someSchemaName
      val schemas       = List.fill(scala.util.Random.nextInt(10))(someSchemaName)

      def assertDefaultSchemaHasTable =
        session()
          .use(
            _.execute(sql"""|SELECT table_schema::text
                            |FROM information_schema.tables
                            |WHERE table_name = 'test_default_schema'""".stripMargin.query(text))
          )
          .map { schemas =>
            assertEquals(schemas, List(schemaDefault))
          }

      for {
        _ <- dropSchemas
        // migrate by connection config
        _ <- dumboMigrate(schemaDefault, withResources, schemas)
        _ <- assertDefaultSchemaHasTable
        _ <- dropSchemas
        // migrate by custom session
        _ <- dumboMigrateWithSession(schemaDefault, withResources, session(), schemas)
        _ <- assertDefaultSchemaHasTable
        // migrate by custom session with random search_path order
        _ <- dropSchemas
        _ <- dumboMigrateWithSession(
               schemaDefault,
               withResources,
               session(Map("search_path" -> scala.util.Random.shuffle(schemaDefault :: schemas).mkString(","))),
               schemas,
             )
        _ <- assertDefaultSchemaHasTable
      } yield ()
    }
  }

  {
    val withResources                             = dumboWithResources("db/test_long_running")
    def logMatch(l: LogLevel, s: String): Boolean = l == LogLevel.Info && s.startsWith("Awaiting query with pid")

    dbTest("don't log on waiting for lock release if under provided duration") {
      val testLogger = new TestLogger()
      for {
        _ <- dumboMigrate("schema_1", withResources, logMigrationStateAfter = 5.second)(testLogger)
        _  = assert(testLogger.logs.get().count(logMatch.tupled) == 0)
      } yield ()
    }

    dbTest("log on waiting for lock release longer than provided duration") {
      val testLogger = new TestLogger()

      for {
<<<<<<< HEAD
        _ <- dumboMigrate("schema_1", withResources, logMigrationStateAfter = 800.millis)(testLogger)
        _ = db match {
              case Db.Postgres(_) => assert(testLogger.logs.get().count(logMatch.tupled) >= 2)
=======
        _ <- dumboMigrate("schema_1", withResources, logMigrationStateAfter = 800.millis)(testConsole)
        _  = db match {
              case Db.Postgres(_) => assert(testConsole.logs.get().count(logMatch) >= 2)
>>>>>>> 95e91eaf
              case Db.CockroachDb =>
                assert(testLogger.logs.get().count { case (level, message) =>
                  level == LogLevel.Warn && message.startsWith("Progress monitor is not supported")
                } == 1)
            }
      } yield ()
    }
  }
}

sealed trait Db
object Db {
  case class Postgres(version: Int) extends Db
  case object CockroachDb           extends Db
}

class DumboSpecPostgresLatest extends DumboMigrationSpec {
  override val db: Db            = Db.Postgres(16)
  override val postgresPort: Int = 5432
}

class DumboSpecPostgres11 extends DumboMigrationSpec {
  override val db: Db            = Db.Postgres(11)
  override val postgresPort: Int = 5434
}

class DumboSpecCockroachDb extends DumboMigrationSpec {
  override val db: Db            = Db.CockroachDb
  override val postgresPort: Int = 5436
}<|MERGE_RESOLUTION|>--- conflicted
+++ resolved
@@ -173,20 +173,12 @@
   }
 
   dbTest("warn if schemas are not included in the search path for custom sessions") {
-<<<<<<< HEAD
-    val withResources = dumboWithResources("db/test_search_path")
-    val schemas       = List("schema_1", "schema_2")
-    val testConsole   = new TestLogger
+    val withResources                      = dumboWithResources("db/test_search_path")
+    val schemas                            = List("schema_1", "schema_2")
+    val testConsole                        = new TestLogger
     def hasWarning(l: LogLevel, m: String) =
       l == LogLevel.Warn && m.contains("""The search_path will be set to 'schema_1, schema_2'""")
     def hasMissingSchemaWarning(l: LogLevel, m: String) =
-=======
-    val withResources           = dumboWithResources("db/test_search_path")
-    val schemas                 = List("schema_1", "schema_2")
-    val testConsole             = new TestConsole
-    val hasWarning              = (m: String) => m.contains("""The search_path will be set to 'schema_1, schema_2'""")
-    val hasMissingSchemaWarning = (m: String) =>
->>>>>>> 95e91eaf
       m.contains(
         """Following schemas are not included in the search path '"$user", public': schema_1, schema_2"""
       ) && hasWarning(l, m)
@@ -286,15 +278,9 @@
       val testLogger = new TestLogger()
 
       for {
-<<<<<<< HEAD
         _ <- dumboMigrate("schema_1", withResources, logMigrationStateAfter = 800.millis)(testLogger)
-        _ = db match {
+        _  = db match {
               case Db.Postgres(_) => assert(testLogger.logs.get().count(logMatch.tupled) >= 2)
-=======
-        _ <- dumboMigrate("schema_1", withResources, logMigrationStateAfter = 800.millis)(testConsole)
-        _  = db match {
-              case Db.Postgres(_) => assert(testConsole.logs.get().count(logMatch) >= 2)
->>>>>>> 95e91eaf
               case Db.CockroachDb =>
                 assert(testLogger.logs.get().count { case (level, message) =>
                   level == LogLevel.Warn && message.startsWith("Progress monitor is not supported")
