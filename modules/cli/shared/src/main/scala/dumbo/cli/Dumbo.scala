--- conflicted
+++ resolved
@@ -11,11 +11,7 @@
 import dumbo.Dumbo.defaults
 import dumbo.exception.DumboValidationException
 import org.typelevel.otel4s.trace.Tracer.Implicits.noop
-<<<<<<< HEAD
 import dumbo.logging.Implicits.consolePrettyWithTimestamp
-=======
-import cats.effect.IOApp
->>>>>>> 95e91eaf
 
 object Dumbo extends IOApp {
   private def printHelp(cmd: Option[Command] = None) = {
@@ -139,7 +135,6 @@
           case Command.Help :: Nil     => printHelp().as(ExitCode.Success)
           case Command.Migrate :: Nil  => runMigration(argsResult.configs)
           case Command.Validate :: Nil => runValidation(argsResult.configs)
-<<<<<<< HEAD
           case Command.Version :: Nil =>
             Console[IO]
               .println(
@@ -148,14 +143,6 @@
                     |Built using Scala ${BuildInfo.scalaVersion} and Scala Native ${BuildInfo.scalaNativeVersion}""".stripMargin
               )
               .as(ExitCode.Success)
-=======
-          case Command.Version :: Nil  =>
-            IO.println(
-              s"""|Dumbo
-                  |Version: ${BuildInfo.version}
-                  |Built using Scala ${BuildInfo.scalaVersion} and Scala Native ${BuildInfo.scalaNativeVersion}""".stripMargin
-            ).as(ExitCode.Success)
->>>>>>> 95e91eaf
           case Command.Help :: cmd :: Nil => printHelp(Some(cmd)).as(ExitCode.Success)
           case multiple                   =>
             Console[IO]
